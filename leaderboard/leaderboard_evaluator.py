--- conflicted
+++ resolved
@@ -203,11 +203,7 @@
             crash_message
         )
         self.statistics_manager.save_record(current_stats_record, config.index, checkpoint)
-<<<<<<< HEAD
-        self.statistics_manager.save_entry_status(entry_status, "False", checkpoint)
-=======
         self.statistics_manager.save_entry_status(entry_status, False, checkpoint)
->>>>>>> e3f9ec11
 
     def _load_and_run_scenario(self, args, config):
         """
