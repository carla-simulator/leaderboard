--- conflicted
+++ resolved
@@ -121,21 +121,6 @@
         """
         Remove and destroy all actors
         """
-<<<<<<< HEAD
-=======
-
-        # Simulation still running and in synchronous mode?
-        if hasattr(self, 'manager') and self.manager.get_running_status() \
-                and hasattr(self, 'world') and self.world:
-            # Reset to asynchronous mode
-            settings = self.world.get_settings()
-            settings.synchronous_mode = False
-            settings.fixed_delta_seconds = None
-            self.world.apply_settings(settings)
-            self.traffic_manager.set_synchronous_mode(False)
-            self.traffic_manager.set_hybrid_physics_mode(False)
-
->>>>>>> 3fa5c77d
         if self.manager:
             self.manager.cleanup()
 
@@ -157,7 +142,6 @@
         if hasattr(self, 'statistics_manager') and self.statistics_manager:
             self.statistics_manager.scenario = None
 
-<<<<<<< HEAD
         # Simulation still running and in synchronous mode?
         if self.manager and self.manager.get_running_status() \
                 and hasattr(self, 'world') and self.world:
@@ -167,11 +151,9 @@
             settings.fixed_delta_seconds = None
             self.world.apply_settings(settings)
             self.traffic_manager.set_synchronous_mode(False)
+            self.traffic_manager.set_hybrid_physics_mode(False)
 
     def _load_and_wait_for_world(self, args, town):
-=======
-    def _load_and_wait_for_world(self, args, town, ego_vehicles=None):
->>>>>>> 3fa5c77d
         """
         Load a new CARLA world and provide data to CarlaDataProvider
         """
@@ -223,15 +205,10 @@
         crash_message = ""
         entry_status = "Started"
 
-<<<<<<< HEAD
         print("\n\033[1m========= Preparing {} (repetition {}) =========\033[0m".format(config.name, config.repetition_index))
-=======
+
+        # Prepare the statistics of the route
         route_name = f"{config.name}_rep{config.repetition_index}"
-        print("\n\033[1m========= Preparing {} (repetition {}) =========".format(config.name, config.repetition_index))
-        print("> Setting up the agent\033[0m")
->>>>>>> 3fa5c77d
-
-        # Prepare the statistics of the route
         self.statistics_manager.create_route_data(route_name, config.index)
 
         print("\033[1m> Loading the world\033[0m")
@@ -240,12 +217,7 @@
         try:
             self._load_and_wait_for_world(args, config.town)
             scenario = RouteScenario(world=self.world, config=config, debug_mode=args.debug)
-            self.statistics_manager.set_scenario(scenario.scenario)
-
-            # Night mode
-            if config.weather.sun_altitude_angle < 0.0:
-                for vehicle in scenario.ego_vehicles:
-                    vehicle.set_light_state(carla.VehicleLightState(self._vehicle_lights))
+            self.statistics_manager.set_scenario(config, scenario)
 
         except Exception as e:
             # The scenario is wrong -> set the ejecution to crashed and stop
@@ -256,7 +228,7 @@
             crash_message = "Simulation crashed"
             entry_status = "Crashed"
 
-            self._register_statistics(config, args.checkpoint, entry_status, crash_message)
+            self._register_statistics(config, entry_status, crash_message)
 
             self._cleanup()
             sys.exit(-1)
@@ -314,44 +286,10 @@
 
         # Run the scenario
         try:
-<<<<<<< HEAD
-            # Load scenario and run it
-            if args.record:
-                self.client.start_recorder("{}/{}_rep{}.log".format(args.record, config.name, config.repetition_index))
-            self.manager.load_scenario(scenario, self.agent_instance, config.repetition_index)
-=======
-            self._load_and_wait_for_world(args, config.town, config.ego_vehicles)
-            scenario = RouteScenario(world=self.world, config=config, debug_mode=args.debug)
-            config.route = scenario.route
-            self.statistics_manager.set_scenario(config, scenario)
-
             # Load scenario and run it
             if args.record:
                 self.client.start_recorder("{}/{}_rep{}.log".format(args.record, config.name, config.repetition_index))
             self.manager.load_scenario(config, scenario, self.agent_instance, config.repetition_index)
-
-        except Exception as e:
-            # The scenario is wrong -> set the ejecution to crashed and stop
-            print("\n\033[91mThe scenario could not be loaded:")
-            print("> {}\033[0m\n".format(e))
-            traceback.print_exc()
-
-            crash_message = "Simulation crashed"
-            entry_status = "Crashed"
-
-            self._register_statistics(config, entry_status, crash_message)
-
-            if args.record:
-                self.client.stop_recorder()
-
-            self._cleanup()
-            sys.exit(-1)
-
-        print("\033[1m> Running the route\033[0m")
-
-        # Run the scenario
-        try:
->>>>>>> 3fa5c77d
             self.manager.run_scenario()
 
         except AgentError as e:
