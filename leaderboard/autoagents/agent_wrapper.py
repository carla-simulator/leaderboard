--- conflicted
+++ resolved
@@ -174,8 +174,8 @@
                                              yaw=sensor_spec['yaw'])
 
         elif type_ == 'sensor.other.radar':
-            attributes['horizontal_fov'] = str(sensor_spec['fov'])  # degrees
-            attributes['vertical_fov'] = str(sensor_spec['fov'])  # degrees
+            attributes['horizontal_fov'] = str(sensor_spec['horizontal_fov'])  # degrees
+            attributes['vertical_fov'] = str(sensor_spec['vertical_fov'])  # degrees
             attributes['points_per_second'] = '1500'
             attributes['range'] = '100'  # meters
 
@@ -229,90 +229,6 @@
             type_, id_, sensor_transform, attributes = self._preprocess_sensor_spec(sensor_spec)
 
             # These are the pseudosensors (not spawned)
-<<<<<<< HEAD
-            if sensor_spec['type'].startswith('sensor.opendrive_map'):
-                # The HDMap pseudo sensor is created directly here
-                sensor = OpenDriveMapReader(vehicle, sensor_spec['reading_frequency'])
-            elif sensor_spec['type'].startswith('sensor.speedometer'):
-                delta_time = world.get_settings().fixed_delta_seconds
-                frame_rate = 1 / delta_time
-                sensor = SpeedometerReader(vehicle, frame_rate)
-            # These are the sensors spawned on the carla world
-            else:
-                bp = bp_library.find(str(sensor_spec['type']))
-                if sensor_spec['type'].startswith('sensor.camera'):
-                    bp.set_attribute('image_size_x', str(sensor_spec['width']))
-                    bp.set_attribute('image_size_y', str(sensor_spec['height']))
-                    bp.set_attribute('fov', str(sensor_spec['fov']))
-                    bp.set_attribute('lens_circle_multiplier', str(3.0))
-                    bp.set_attribute('lens_circle_falloff', str(3.0))
-                    bp.set_attribute('chromatic_aberration_intensity', str(0.5))
-                    bp.set_attribute('chromatic_aberration_offset', str(0))
-
-                    sensor_location = carla.Location(x=sensor_spec['x'], y=sensor_spec['y'],
-                                                     z=sensor_spec['z'])
-                    sensor_rotation = carla.Rotation(pitch=sensor_spec['pitch'],
-                                                     roll=sensor_spec['roll'],
-                                                     yaw=sensor_spec['yaw'])
-                elif sensor_spec['type'].startswith('sensor.lidar'):
-                    bp.set_attribute('range', str(85))
-                    bp.set_attribute('rotation_frequency', str(10))
-                    bp.set_attribute('channels', str(64))
-                    bp.set_attribute('upper_fov', str(10))
-                    bp.set_attribute('lower_fov', str(-30))
-                    bp.set_attribute('points_per_second', str(600000))
-                    bp.set_attribute('atmosphere_attenuation_rate', str(0.004))
-                    bp.set_attribute('dropoff_general_rate', str(0.45))
-                    bp.set_attribute('dropoff_intensity_limit', str(0.8))
-                    bp.set_attribute('dropoff_zero_intensity', str(0.4))
-                    sensor_location = carla.Location(x=sensor_spec['x'], y=sensor_spec['y'],
-                                                     z=sensor_spec['z'])
-                    sensor_rotation = carla.Rotation(pitch=sensor_spec['pitch'],
-                                                     roll=sensor_spec['roll'],
-                                                     yaw=sensor_spec['yaw'])
-                elif sensor_spec['type'].startswith('sensor.other.radar'):
-                    bp.set_attribute('horizontal_fov', str(sensor_spec['horizontal_fov']))  # degrees
-                    bp.set_attribute('vertical_fov', str(sensor_spec['vertical_fov']))  # degrees
-                    bp.set_attribute('points_per_second', '1500')
-                    bp.set_attribute('range', '100')  # meters
-
-                    sensor_location = carla.Location(x=sensor_spec['x'],
-                                                     y=sensor_spec['y'],
-                                                     z=sensor_spec['z'])
-                    sensor_rotation = carla.Rotation(pitch=sensor_spec['pitch'],
-                                                     roll=sensor_spec['roll'],
-                                                     yaw=sensor_spec['yaw'])
-
-                elif sensor_spec['type'].startswith('sensor.other.gnss'):
-                    bp.set_attribute('noise_alt_stddev', str(0.000005))
-                    bp.set_attribute('noise_lat_stddev', str(0.000005))
-                    bp.set_attribute('noise_lon_stddev', str(0.000005))
-                    bp.set_attribute('noise_alt_bias', str(0.0))
-                    bp.set_attribute('noise_lat_bias', str(0.0))
-                    bp.set_attribute('noise_lon_bias', str(0.0))
-
-                    sensor_location = carla.Location(x=sensor_spec['x'],
-                                                     y=sensor_spec['y'],
-                                                     z=sensor_spec['z'])
-                    sensor_rotation = carla.Rotation()
-
-                elif sensor_spec['type'].startswith('sensor.other.imu'):
-                    bp.set_attribute('noise_accel_stddev_x', str(0.001))
-                    bp.set_attribute('noise_accel_stddev_y', str(0.001))
-                    bp.set_attribute('noise_accel_stddev_z', str(0.015))
-                    bp.set_attribute('noise_gyro_stddev_x', str(0.001))
-                    bp.set_attribute('noise_gyro_stddev_y', str(0.001))
-                    bp.set_attribute('noise_gyro_stddev_z', str(0.001))
-
-                    sensor_location = carla.Location(x=sensor_spec['x'],
-                                                     y=sensor_spec['y'],
-                                                     z=sensor_spec['z'])
-                    sensor_rotation = carla.Rotation(pitch=sensor_spec['pitch'],
-                                                     roll=sensor_spec['roll'],
-                                                     yaw=sensor_spec['yaw'])
-                # create sensor
-                sensor_transform = carla.Transform(sensor_location, sensor_rotation)
-=======
             if type_ == 'sensor.opendrive_map':
                 sensor = OpenDriveMapReader(vehicle, attributes['reading_frequency'])
             elif type_ == 'sensor.speedometer':
@@ -323,28 +239,19 @@
                 bp = bp_library.find(type_)
                 for key, value in attributes.items():
                     bp.set_attribute(str(key), str(value))
->>>>>>> 01625843
                 sensor = CarlaDataProvider.get_world().spawn_actor(bp, sensor_transform, vehicle)
 
             # setup callback
             sensor.listen(CallBack(id_, type_, sensor, self._agent.sensor_interface))
             self._sensors_list.append(sensor)
 
-<<<<<<< HEAD
         # Some sensors miss sending data during the first ticks, so tick several times and remove the data
         for _ in range(10):
             world.tick()
         frame = world.get_snapshot().timestamp.frame
         self._agent.sensor_interface.reset_data(frame)
 
-    @staticmethod
-    def validate_sensor_configuration(sensors, agent_track, selected_track):
-=======
-        # Tick once to spawn the sensors
-        CarlaDataProvider.get_world().tick()
-
     def cleanup(self):
->>>>>>> 01625843
         """
         Remove and destroy all sensors
         """
