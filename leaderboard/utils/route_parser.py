--- conflicted
+++ resolved
@@ -61,11 +61,7 @@
                 continue
 
             new_config = RouteScenarioConfiguration()
-<<<<<<< HEAD
-            new_config.town = route.attrib['map']
-=======
             new_config.town = route.attrib['town']
->>>>>>> e3f9ec11
             new_config.name = "RouteScenario_{}".format(route_id)
             new_config.weather = RouteParser.parse_weather(route)
             new_config.scenario_file = scenario_file
@@ -92,11 +88,7 @@
         route_weather = route.find("weather")
         if route_weather is None:
 
-<<<<<<< HEAD
-            weather = carla.WeatherParameters(sun_altitude_angle=70, cloudiness=70)
-=======
             weather = carla.WeatherParameters(sun_altitude_angle=70, cloudiness=30)
->>>>>>> e3f9ec11
 
         else:
             weather = carla.WeatherParameters()
