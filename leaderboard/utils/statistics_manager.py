--- conflicted
+++ resolved
@@ -289,11 +289,7 @@
                           ]
 
         entry_status = "Finished"
-<<<<<<< HEAD
-        eligible = "True"
-=======
         eligible = True
->>>>>>> e3f9ec11
 
         route_records = data["_checkpoint"]["records"]
         progress = data["_checkpoint"]["progress"]
@@ -303,11 +299,7 @@
 
         if len(route_records) != total_routes or progress[0] != progress[1]:
             entry_status = "Finished with missing data"
-<<<<<<< HEAD
-            eligible = "False"
-=======
             eligible = False
->>>>>>> e3f9ec11
         else:
             for route in route_records:
                 route_status = route["status"]
