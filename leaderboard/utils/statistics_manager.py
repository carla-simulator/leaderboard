#!/usr/bin/env python

# Copyright (c) 2018-2019 Intel Corporation
#
# This work is licensed under the terms of the MIT license.
# For a copy, see <https://opensource.org/licenses/MIT>.

"""
This module contains a statistics manager for the CARLA AD leaderboard
"""

from __future__ import print_function

from dictor import dictor
import math
import sys

from srunner.scenariomanager.traffic_events import TrafficEventType

from leaderboard.utils.checkpoint_tools import fetch_dict, save_dict, create_default_json_msg


PENALTY_COLLISION_STATIC = 0.8
<<<<<<< HEAD
PENALTY_COLLISION_VEHICLE = 0.8
PENALTY_COLLISION_PEDESTRIAN = 0.8
PENALTY_TRAFFIC_LIGHT = 0.95
PENALTY_STOP = 0.95
=======
PENALTY_COLLISION_VEHICLE = 0.7
PENALTY_COLLISION_PEDESTRIAN = 0.5
PENALTY_TRAFFIC_LIGHT = 0.97
PENALTY_STOP = 0.97
PENALTY_WRONG_WAY = 1.0
PENALTY_WRONG_WAY_PER_METER = 1.0
PENALTY_SIDEWALK_INVASION = 1.0
PENALTY_SIDEWALK_INVASION_PER_METER = 1.0
PENALTY_OUTSIDE_LANE_INVASION = 1.0
PENALTY_OUTSIDE_LANE_PER_METER = 1.0
>>>>>>> e0c1f585

class RouteRecord():

    def __init__(self):
        self.route_id = None
        self.index = None
        self.status = 'Started'
        self.infractions = {
            'collisions_layout': [],
            'collisions_pedestrian': [],
            'collisions_vehicle': [],
            'outside_route_lanes': [],
            'red_light': [],
            'route_dev': [],
            'stop_infraction': []
        }

        self.scores = {
            'score_route': 0,
            'score_penalty': 0,
            'score_composed': 0
        }

        self.meta = {}


def to_route_record(record_dict):
    record = RouteRecord()
    for key, value in record_dict.items():
        setattr(record, key, value)

    return record

class StatisticsManager(object):

    """
    This is the statistics manager for the CARLA leaderboard.
    It gathers data at runtime via the scenario evaluation criteria.
    """

    def __init__(self):
        self._master_scenario = None
        self._registry_route_records = []

    def resume(self, endpoint):
        data = fetch_dict(endpoint)

        if data and dictor(data, '_checkpoint.records'):
            records = data['_checkpoint']['records']

            for record in records:
                self._registry_route_records.append(to_route_record(record))

    def set_route(self, route_id, index, scenario):
        self._master_scenario = scenario

        route_record = RouteRecord()
        route_record.route_id = route_id
        route_record.index = index

        if index < len(self._registry_route_records):
            # the element already exists and therefore we update it
            self._registry_route_records[index] = route_record
        else:
            self._registry_route_records.append(route_record)

    def compute_route_statistics(self, index):
        """
        Compute the current statistics by evaluating all relevant scenario criteria
        """

        if not self._registry_route_records or index >= len(self._registry_route_records):
            raise Exception('Critical error with the route registry.')

        # fetch latest record to fill in
        route_record = self._registry_route_records[index]

        target_reached = False
        score_penalty = 1.0
        score_route = 0.0

        for node in self._master_scenario.get_criteria():
            if node.list_traffic_events:
                # analyze all traffic events
                for event in node.list_traffic_events:
                    if event.get_type() == TrafficEventType.COLLISION_STATIC:
                        score_penalty *= PENALTY_COLLISION_STATIC
                        route_record.infractions['collisions_layout'].append(event.get_message())

                    elif event.get_type() == TrafficEventType.COLLISION_PEDESTRIAN:
                        score_penalty *= PENALTY_COLLISION_PEDESTRIAN
                        route_record.infractions['collisions_pedestrian'].append(event.get_message())

                    elif event.get_type() == TrafficEventType.COLLISION_VEHICLE:
                        score_penalty *= PENALTY_COLLISION_VEHICLE
                        route_record.infractions['collisions_vehicle'].append(event.get_message())

                    elif event.get_type() == TrafficEventType.OUTSIDE_ROUTE_LANES_INFRACTION:
                        score_penalty *= (1 - event.get_dict()['percentage'] / 100)
                        route_record.infractions['outside_route_lanes'].append(event.get_message())

                    elif event.get_type() == TrafficEventType.TRAFFIC_LIGHT_INFRACTION:
                        score_penalty *= PENALTY_TRAFFIC_LIGHT
                        route_record.infractions['red_light'].append(event.get_message())

                    elif event.get_type() == TrafficEventType.ROUTE_DEVIATION:
                        route_record.infractions['route_dev'].append(event.get_message())

                    elif event.get_type() == TrafficEventType.STOP_INFRACTION:
                        score_penalty *= PENALTY_STOP
                        route_record.infractions['stop_infraction'].append(event.get_message())

                    elif event.get_type() == TrafficEventType.ROUTE_COMPLETED:
                        score_route = 100.0
                        target_reached = True
                    elif event.get_type() == TrafficEventType.ROUTE_COMPLETION:
                        if not target_reached:
                            if event.get_dict():
                                score_route = event.get_dict()['route_completed']
                            else:
                                score_route = 0

        # update route scores
        route_record.scores['score_route'] = score_route
        route_record.scores['score_penalty'] = score_penalty
        route_record.scores['score_composed'] = max(score_route*score_penalty, 0.0)

        # update status
        if target_reached:
            route_record.status = 'Completed'
        else:
            route_record.status = 'Failed'

        return route_record

    def compute_global_statistics(self, total_routes):
        global_record = RouteRecord()
        global_record.route_id = -1
        global_record.index = -1

        if self._registry_route_records:
            for route_record in self._registry_route_records:
                global_record.scores['score_route'] += route_record.scores['score_route']
                global_record.scores['score_penalty'] += route_record.scores['score_penalty']
                global_record.scores['score_composed'] += route_record.scores['score_composed']

                for key in global_record.infractions.keys():
                    if isinstance(global_record.infractions[key], list):
                        global_record.infractions[key] = len(route_record.infractions[key])
                    else:
                        global_record.infractions[key] += len(route_record.infractions[key])

                if route_record.status is not 'Completed':
                    if not 'exceptions' in global_record.meta:
                        global_record.meta['exceptions'] = []
                    global_record.meta['exceptions'].append((route_record.route_id,
                                                             route_record.index,
                                                             route_record.status))

        global_record.scores['score_route'] /= float(total_routes)
        global_record.scores['score_penalty'] /= float(total_routes)
        global_record.scores['score_composed'] /= float(total_routes)
        global_record.status = 'Completed'

        return global_record

    @staticmethod
    def save_record(route_record, index, endpoint):
        data = fetch_dict(endpoint)
        if not data:
            data = create_default_json_msg()

        stats_dict = route_record.__dict__
        record_list = data['_checkpoint']['records']
        if index > len(record_list):
            print('Error! No enough entries in the list')
            sys.exit(-1)
        elif index == len(record_list):
            record_list.append(stats_dict)
        else:
            record_list[index] = stats_dict

        save_dict(endpoint, data)

    @staticmethod
    def save_global_record(route_record, endpoint):
        data = fetch_dict(endpoint)
        if not data:
            data = create_default_json_msg()

        stats_dict = route_record.__dict__
        data['_checkpoint']['global_record'] = stats_dict

        data['values'] = [stats_dict['scores']['score_route'],
                          stats_dict['scores']['score_penalty'],
                          stats_dict['scores']['score_composed'],
                          # infractions
                          stats_dict['infractions']['collisions_layout'],
                          stats_dict['infractions']['collisions_pedestrian'],
                          stats_dict['infractions']['collisions_vehicle'],
                          stats_dict['infractions']['outside_route_lanes'],
                          stats_dict['infractions']['red_light'],
                          stats_dict['infractions']['route_dev'],
                          stats_dict['infractions']['stop_infraction']
                         ]

        save_dict(endpoint, data)

    @staticmethod
    def clear_record(endpoint):
        if not endpoint.startswith(('http:', 'https:', 'ftp:')):
            with open(endpoint, 'w') as fd:
                fd.truncate(0)<|MERGE_RESOLUTION|>--- conflicted
+++ resolved
@@ -21,23 +21,10 @@
 
 
 PENALTY_COLLISION_STATIC = 0.8
-<<<<<<< HEAD
-PENALTY_COLLISION_VEHICLE = 0.8
-PENALTY_COLLISION_PEDESTRIAN = 0.8
-PENALTY_TRAFFIC_LIGHT = 0.95
-PENALTY_STOP = 0.95
-=======
 PENALTY_COLLISION_VEHICLE = 0.7
 PENALTY_COLLISION_PEDESTRIAN = 0.5
 PENALTY_TRAFFIC_LIGHT = 0.97
 PENALTY_STOP = 0.97
-PENALTY_WRONG_WAY = 1.0
-PENALTY_WRONG_WAY_PER_METER = 1.0
-PENALTY_SIDEWALK_INVASION = 1.0
-PENALTY_SIDEWALK_INVASION_PER_METER = 1.0
-PENALTY_OUTSIDE_LANE_INVASION = 1.0
-PENALTY_OUTSIDE_LANE_PER_METER = 1.0
->>>>>>> e0c1f585
 
 class RouteRecord():
 
