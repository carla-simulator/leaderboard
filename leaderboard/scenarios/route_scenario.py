#!/usr/bin/env python

# Copyright (c) 2019 Intel Corporation
#
# This work is licensed under the terms of the MIT license.
# For a copy, see <https://opensource.org/licenses/MIT>.

"""
This module provides Challenge routes as standalone scenarios
"""

from __future__ import print_function

import glob
import os
import sys
import importlib
import inspect
import py_trees
import traceback

import carla
from agents.navigation.local_planner import RoadOption

from srunner.scenarioconfigs.scenario_configuration import ActorConfigurationData
from srunner.scenariomanager.carla_data_provider import CarlaDataProvider

from srunner.scenariomanager.scenarioatomics.atomic_behaviors import ScenarioTriggerer, Idle
from srunner.scenariomanager.scenarioatomics.atomic_trigger_conditions import WaitForBlackboardVariable
from srunner.scenariomanager.scenarioatomics.atomic_criteria import (CollisionTest,
                                                                     InRouteTest,
                                                                     RouteCompletionTest,
                                                                     OutsideRouteLanesTest,
                                                                     RunningRedLightTest,
                                                                     RunningStopTest,
                                                                     ActorBlockedTest,
                                                                     MinSpeedRouteTest)

from srunner.scenarios.basic_scenario import BasicScenario
from srunner.scenarios.background_activity import BackgroundBehavior
from srunner.scenariomanager.weather_sim import RouteWeatherBehavior
from srunner.scenariomanager.lights_sim import RouteLightsBehavior
from srunner.scenariomanager.timer import RouteTimeoutBehavior

from leaderboard.utils.route_parser import RouteParser, DIST_THRESHOLD
from leaderboard.utils.route_manipulation import interpolate_trajectory

SECONDS_GIVEN_PER_METERS = 0.8
INITIAL_SECONDS_DELAY = 5.0


class RouteScenario(BasicScenario):

    """
    Implementation of a RouteScenario, i.e. a scenario that consists of driving along a pre-defined route,
    along which several smaller scenarios are triggered
    """

    category = "RouteScenario"

    def __init__(self, world, config, debug_mode=0, criteria_enable=True):
        """
        Setup all relevant parameters and create scenarios along route
        """
        self.config = config
        self.route = self._get_route(config)
        sampled_scenario_definitions = self._filter_scenarios(config.scenario_configs)

        ego_vehicle = self._spawn_ego_vehicle()
        self.timeout = self._estimate_route_timeout()

        if debug_mode>0:
            self._draw_waypoints(world, self.route, vertical_shift=0.1, size=0.1, persistency=self.timeout)

        self._build_scenarios(
            world, ego_vehicle, sampled_scenario_definitions, timeout=self.timeout, debug=debug_mode > 0
        )

        super(RouteScenario, self).__init__(
            config.name, [ego_vehicle], config, world, debug_mode > 3, False, criteria_enable
        )

    def _get_route(self, config):
        """
        Gets the route from the configuration, interpolating it to the desired density,
        saving it to the CarlaDataProvider and sending it to the agent

        Parameters:
        - world: CARLA world
        - config: Scenario configuration (RouteConfiguration)
        - debug_mode: boolean to decide whether or not the route poitns are printed
        """

        # prepare route's trajectory (interpolate and add the GPS route)
<<<<<<< HEAD
        self.gps_route, self.route = interpolate_trajectory(world, config.trajectory)

        potential_scenarios_definitions, _ = RouteParser.scan_route_for_scenarios(
            config.town, self.route, world_annotations)

        CarlaDataProvider.set_ego_vehicle_route(convert_transform_to_location(self.route))

        # Sample the scenarios to be used for this route instance.
        self.sampled_scenarios_definitions = self._scenario_sampling(potential_scenarios_definitions)
=======
        gps_route, route = interpolate_trajectory(config.keypoints)
        config.agent.set_global_plan(gps_route, route)
        return route

    def _filter_scenarios(self, scenario_configs):
        """
        Given a list of scenarios, filters out does that don't make sense to be triggered,
        as they are either too far from the route or don't fit with the route shape

        Parameters:
        - scenario_configs: list of ScenarioConfiguration
        """
        new_scenarios_config = []
        for scenario_config in scenario_configs:
            trigger_point = scenario_config.trigger_points[0]
            if not RouteParser.is_scenario_at_route(trigger_point, self.route):
                print("WARNING: Ignoring scenario '{}' as it is too far from the route".format(scenario_config.name))
                continue
>>>>>>> 3fa5c77d

            new_scenarios_config.append(scenario_config)

        return new_scenarios_config

    def _spawn_ego_vehicle(self):
        """Spawn the ego vehicle at the first waypoint of the route"""
        elevate_transform = self.route[0][0]
        elevate_transform.location.z += 0.5

        ego_vehicle = CarlaDataProvider.request_new_actor('vehicle.lincoln.mkz_2017',
                                                          elevate_transform,
                                                          rolename='hero')


        spectator = CarlaDataProvider.get_world().get_spectator()
        ego_trans = ego_vehicle.get_transform()
        spectator.set_transform(carla.Transform(ego_trans.location + carla.Location(z=50),
                                                    carla.Rotation(pitch=-90)))

        return ego_vehicle

    def _estimate_route_timeout(self):
        """
        Estimate the duration of the route, as a proportinal value of its length
        """
        route_length = 0.0  # in meters

        prev_point = self.route[0][0]
        for current_point, _ in self.route[1:]:
            dist = current_point.location.distance(prev_point.location)
            route_length += dist
            prev_point = current_point

        return int(SECONDS_GIVEN_PER_METERS * route_length + INITIAL_SECONDS_DELAY)

    # pylint: disable=no-self-use
    def _draw_waypoints(self, world, waypoints, vertical_shift, size, persistency=-1):
        """
        Draw a list of waypoints at a certain height given in vertical_shift.
        """
        for w in waypoints:
            wp = w[0].location + carla.Location(z=vertical_shift)

            if w[1] == RoadOption.LEFT:  # Yellow
                color = carla.Color(128, 128, 0)
            elif w[1] == RoadOption.RIGHT:  # Cyan
                color = carla.Color(0, 128, 128)
            elif w[1] == RoadOption.CHANGELANELEFT:  # Orange
                color = carla.Color(128, 32, 0)
            elif w[1] == RoadOption.CHANGELANERIGHT:  # Dark Cyan
                color = carla.Color(0, 32, 128)
            elif w[1] == RoadOption.STRAIGHT:  # Gray
                color = carla.Color(64, 64, 64)
            else:  # LANEFOLLOW
                color = carla.Color(0, 128, 0)  # Green

            world.debug.draw_point(wp, size=0.05, color=color, life_time=persistency)

        world.debug.draw_point(waypoints[0][0].location + carla.Location(z=vertical_shift), size=2*size,
                               color=carla.Color(0, 0, 128), life_time=persistency)
        world.debug.draw_point(waypoints[-1][0].location + carla.Location(z=vertical_shift), size=2*size,
                               color=carla.Color(128, 128, 128), life_time=persistency)

    def _scenario_sampling(self, potential_scenarios):
        """
        Sample the scenarios that are going to happen for this route.
        """
        def select_scenario(scenario_list):
            """Higher number scenarios have higher priority."""
            higher_id = -1
            selected_scenario = None
            for scenario in scenario_list:
                try:
                    scenario_number = int(scenario['name'].split('Scenario')[1])
                except:
                    scenario_number = -1
                if scenario_number >= higher_id:
                    higher_id = scenario_number
                    selected_scenario = scenario
            return selected_scenario

        sampled_scenarios = []
        for trigger in list(potential_scenarios):
            scenario_list = potential_scenarios[trigger]
            sampled_scenarios.append(select_scenario(scenario_list))

        return sampled_scenarios

    def get_all_scenario_classes(self):

        # Path of all scenario at "srunner/scenarios" folder
        scenarios_list = glob.glob("{}/srunner/scenarios/*.py".format(os.getenv('SCENARIO_RUNNER_ROOT', "./")))

        all_scenario_classes = {}

        for scenario_file in scenarios_list:

            # Get their module
            module_name = os.path.basename(scenario_file).split('.')[0]
            sys.path.insert(0, os.path.dirname(scenario_file))
            scenario_module = importlib.import_module(module_name)

            # And their members of type class
            for member in inspect.getmembers(scenario_module, inspect.isclass):
                # TODO: Filter out any class that isn't a child of BasicScenario
                all_scenario_classes[member[0]] = member[1]

        return all_scenario_classes

    def _build_scenarios(self, world, ego_vehicle, scenario_definitions, scenarios_per_tick=5, timeout=300, debug=False):
        """
        Initializes the class of all the scenarios that will be present in the route.
        If a class fails to be initialized, a warning is printed but the route execution isn't stopped
        """
        all_scenario_classes = self.get_all_scenario_classes()
        self.list_scenarios = []
        ego_data = ActorConfigurationData(ego_vehicle.type_id, ego_vehicle.get_transform(), 'hero')

        if debug:
            tmap = CarlaDataProvider.get_map()
            for scenario_config in scenario_definitions:
                scenario_loc = scenario_config.trigger_points[0].location
                debug_loc = tmap.get_waypoint(scenario_loc).transform.location + carla.Location(z=0.2)
                world.debug.draw_point(debug_loc, size=0.1, color=carla.Color(128, 0, 0), life_time=timeout)
                world.debug.draw_string(debug_loc, str(scenario_config.name), draw_shadow=False,
                                        color=carla.Color(0, 0, 128), life_time=timeout, persistent_lines=True)

        for scenario_number, scenario_config in enumerate(scenario_definitions):
            scenario_config.ego_vehicles = [ego_data]
            scenario_config.route_var_name = "ScenarioRouteNumber{}".format(scenario_number)
            scenario_config.route = self.route

            try:
                scenario_class = all_scenario_classes[scenario_config.type]
                scenario_instance = scenario_class(world, [ego_vehicle], scenario_config, timeout=timeout)

                # Do a tick every once in a while to avoid spawning everything at the same time
                if scenario_number % scenarios_per_tick == 0:
                    world.tick()

            except Exception as e:
                if not debug:
                    print(f"Skipping scenario '{scenario_config.name}' due to setup error: {e}")
                else:
                    print(f"\033[93mFailed to initialize scenario {scenario_config.name}:")
                    traceback.print_exc()
                    print("\033[0m")
                continue

            self.list_scenarios.append(scenario_instance)

    # pylint: enable=no-self-use
    def _initialize_actors(self, config):
        """
        Set other_actors to the superset of all scenario actors
        """
        # Add all the actors of the specific scenarios to self.other_actors
        for scenario in self.list_scenarios:
            self.other_actors.extend(scenario.other_actors)

    def _create_behavior(self):
        """
        Creates a parallel behavior that runs all of the scenarios part of the route.
        These subbehaviors have had a trigger condition added so that they wait until
        the agent is close to their trigger point before activating.

        It also adds the BackgroundActivity scenario, which will be active throughout the whole route.
        This behavior never ends and the end condition is given by the RouteCompletionTest criterion.
        """
        scenario_trigger_distance = DIST_THRESHOLD  # Max trigger distance between route and scenario

        behavior = py_trees.composites.Parallel(name="Route Behavior",
                                                policy=py_trees.common.ParallelPolicy.SUCCESS_ON_ALL)

        scenario_behaviors = []
        blackboard_list = []

        for scenario in self.list_scenarios:
            if scenario.behavior_tree is not None:
                scenario_behaviors.append(scenario.behavior_tree)
                blackboard_list.append([scenario.config.route_var_name,
                                        scenario.config.trigger_points[0].location])

        # Add the behavior that manages the scenario trigger conditions
        scenario_triggerer = ScenarioTriggerer(
            self.ego_vehicles[0], self.route, blackboard_list, scenario_trigger_distance)
        behavior.add_child(scenario_triggerer)  # Tick the ScenarioTriggerer before the scenarios

        # Add the Background Activity
        behavior.add_child(BackgroundBehavior(self.ego_vehicles[0], self.route, name="BackgroundActivity"))

        behavior.add_children(scenario_behaviors)
        return behavior

    def _create_test_criteria(self):
        """
        Create the criteria tree. It starts with some route criteria (which are always active),
        and adds the scenario specific ones, which will only be active during their scenario
        """
        criteria = py_trees.composites.Parallel(name="Criteria",
                                                policy=py_trees.common.ParallelPolicy.SUCCESS_ON_ONE)

        # End condition
        criteria.add_child(RouteCompletionTest(self.ego_vehicles[0], route=self.route))

        # 'Normal' criteria
        criteria.add_child(OutsideRouteLanesTest(self.ego_vehicles[0], route=self.route))
        criteria.add_child(CollisionTest(self.ego_vehicles[0], other_actor_type='vehicle', name="CollisionVehicleTest"))
        criteria.add_child(CollisionTest(self.ego_vehicles[0], other_actor_type='miscellaneous', name="CollisionLayoutTest"))
        criteria.add_child(CollisionTest(self.ego_vehicles[0], other_actor_type='walker', name="CollisionPedestrianTest"))
        criteria.add_child(RunningRedLightTest(self.ego_vehicles[0]))
        criteria.add_child(RunningStopTest(self.ego_vehicles[0]))
        criteria.add_child(MinSpeedRouteTest(self.ego_vehicles[0], name="MinSpeedTest"))

        # These stop the route early to save computational time
        criteria.add_child(InRouteTest(
            self.ego_vehicles[0], route=self.route, offroad_max=30, terminate_on_failure=True))
        criteria.add_child(ActorBlockedTest(
            self.ego_vehicles[0], min_speed=0.1, max_time=180.0, terminate_on_failure=True, name="AgentBlockedTest")
        )

        for scenario in self.list_scenarios:
            scenario_criteria = scenario.get_criteria()
            if len(scenario_criteria) == 0:
                continue  # No need to create anything

            criteria.add_child(
                self._create_criterion_tree(scenario, scenario_criteria)
            )

        return criteria

    def _create_weather_behavior(self):
        """
        Create the weather behavior
        """
        if len(self.config.weather) == 1:
            return  # Just set the weather at the beginning and done
        return RouteWeatherBehavior(self.ego_vehicles[0], self.route, self.config.weather)

    def _create_lights_behavior(self):
        """
        Create the street lights behavior
        """
        return RouteLightsBehavior(self.ego_vehicles[0], 100)

    def _create_timeout_behavior(self):
        """
        Create the timeout behavior
        """
        return RouteTimeoutBehavior(self.ego_vehicles[0], self.route)

    def _initialize_environment(self, world):
        """
        Set the weather
        """
        # Set the appropriate weather conditions
        world.set_weather(self.config.weather[0][1])

    def _create_criterion_tree(self, scenario, criteria):
        """
        We can make use of the blackboard variables used by the behaviors themselves,
        as we already have an atomic that handles their (de)activation.
        The criteria will wait until that variable is active (the scenario has started),
        and will automatically stop when it deactivates (as the scenario has finished)
        """
        scenario_name = scenario.name
        var_name = scenario.config.route_var_name
        check_name = "WaitForBlackboardVariable: {}".format(var_name)

        criteria_tree = py_trees.composites.Sequence(name=scenario_name)
        criteria_tree.add_child(WaitForBlackboardVariable(var_name, True, False, name=check_name))

        scenario_criteria = py_trees.composites.Parallel(name=scenario_name,
                                                policy=py_trees.common.ParallelPolicy.SUCCESS_ON_ONE)
        for criterion in criteria:
            scenario_criteria.add_child(criterion)
        scenario_criteria.add_child(WaitForBlackboardVariable(var_name, False, None, name=check_name))

        criteria_tree.add_child(scenario_criteria)
        criteria_tree.add_child(Idle())  # Avoid the indivual criteria stopping the simulation
        return criteria_tree

    def __del__(self):
        """
        Remove all actors upon deletion
        """
        self.remove_all_actors()<|MERGE_RESOLUTION|>--- conflicted
+++ resolved
@@ -92,20 +92,8 @@
         """
 
         # prepare route's trajectory (interpolate and add the GPS route)
-<<<<<<< HEAD
-        self.gps_route, self.route = interpolate_trajectory(world, config.trajectory)
-
-        potential_scenarios_definitions, _ = RouteParser.scan_route_for_scenarios(
-            config.town, self.route, world_annotations)
-
-        CarlaDataProvider.set_ego_vehicle_route(convert_transform_to_location(self.route))
-
-        # Sample the scenarios to be used for this route instance.
-        self.sampled_scenarios_definitions = self._scenario_sampling(potential_scenarios_definitions)
-=======
-        gps_route, route = interpolate_trajectory(config.keypoints)
-        config.agent.set_global_plan(gps_route, route)
-        return route
+        self.gps_route, self.route = interpolate_trajectory(config.keypoints)
+        return self.route
 
     def _filter_scenarios(self, scenario_configs):
         """
@@ -121,7 +109,6 @@
             if not RouteParser.is_scenario_at_route(trigger_point, self.route):
                 print("WARNING: Ignoring scenario '{}' as it is too far from the route".format(scenario_config.name))
                 continue
->>>>>>> 3fa5c77d
 
             new_scenarios_config.append(scenario_config)
 
