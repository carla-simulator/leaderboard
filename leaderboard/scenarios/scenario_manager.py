--- conflicted
+++ resolved
@@ -43,11 +43,8 @@
     4. If needed, cleanup with manager.stop_scenario()
     """
 
-<<<<<<< HEAD
-    def __init__(self, debug_mode=False, challenge_mode=False, timeout=10):
-=======
+
     def __init__(self, debug_mode=False):
->>>>>>> da926d22
         """
         Setups up the parameters, which will be filled at load_scenario()
         """
