#!/usr/bin/env python

# Copyright (c) 2020 Computer Vision Center (CVC) at the Universitat Autonoma de
# Barcelona (UAB).
#
# This work is licensed under the terms of the MIT license.
# For a copy, see <https://opensource.org/licenses/MIT>.

import argparse
from lxml import etree
import sys

import carla

from agents.navigation.global_route_planner import GlobalRoutePlanner

LIFE_TIME = 10000

SCENARIO_TYPES ={

    # Junction scenarios
    "SignalizedJunctionLeftTurn": [
        ["flow_speed", "value"],
        ["source_dist_interval", "interval"],
    ],
    "SignalizedJunctionRightTurn": [
        ["flow_speed", "value"],
        ["source_dist_interval", "interval"],
    ],
    "OppositeVehicleRunningRedLight": [
        ["direction", "choice"],
    ],
    "NonSignalizedJunctionLeftTurn": [
        ["flow_speed", "value"],
        ["source_dist_interval", "interval"],
    ],
    "NonSignalizedJunctionRightTurn": [
        ["flow_speed", "value"],
        ["source_dist_interval", "interval"],
    ],
    "OppositeVehicleTakingPriority": [
        ["direction", "choice"],
    ],

    # Crossing actors
    "DynamicObjectCrossing": [
        ["distance", "value"],
        ["direction", "value"],
        ["blocker_model", "value"],
        ["crossing_angle", "value"]
    ],
    "ParkingCrossingPedestrian": [
        ["distance", "value"],
        ["direction", "choice"],
        ["crossing_angle", "value"],
    ],
    "PedestrianCrossing": [
    ],
    "VehicleTurningRoute": [
    ],
    "VehicleTurningRoutePedestrian": [
    ],
    "BlockedIntersection": [
    ],

    # Actor flows
    "EnterActorFlow": [
        ["start_actor_flow", "location driving"],
        ["end_actor_flow", "location driving"],
        ["flow_speed", "value"],
        ["source_dist_interval", "interval"],
    ],
    "EnterActorFlowV2": [
        ["start_actor_flow", "location driving"],
        ["end_actor_flow", "location driving"],
        ["flow_speed", "value"],
        ["source_dist_interval", "interval"],
    ],
    "InterurbanActorFlow": [
        ["start_actor_flow", "location driving"],
        ["end_actor_flow", "location driving"],
        ["flow_speed", "value"],
        ["source_dist_interval", "interval"],
    ],
    "InterurbanAdvancedActorFlow": [
        ["start_actor_flow", "location driving"],
        ["end_actor_flow", "location driving"],
        ["flow_speed", "value"],
        ["source_dist_interval", "interval"],
    ],
    "HighwayExit": [
        ["start_actor_flow", "location driving"],
        ["end_actor_flow", "location driving"],
        ["flow_speed", "value"],
        ["source_dist_interval", "interval"],
    ],
    "MergerIntoSlowTraffic": [
        ["start_actor_flow", "location driving"],
        ["end_actor_flow", "location driving"],
        ["flow_speed", "value"],
        ["source_dist_interval", "interval"],
    ],
    "MergerIntoSlowTrafficV2": [
        ["start_actor_flow", "location driving"],
        ["end_actor_flow", "location driving"],
        ["flow_speed", "value"],
        ["source_dist_interval", "interval"],
    ],
    "CrossingBicycleFlow": [
        ["start_actor_flow", "location bicycle"],
        ["flow_speed", "value"],
        ["source_dist_interval", "interval"],
    ],

    # Route obstacles
    "ConstructionObstacle": [
        ["distance", "value"],
        ["direction", "value"],
        ["speed", "value"],
    ],
    "ConstructionObstacleTwoWays": [
        ["distance", "value"],
        ["frequency", "interval"],
    ],
    "Accident": [
        ["distance", "value"],
        ["direction", "value"],
        ["speed", "value"],
    ],
    "AccidentTwoWays": [
        ["distance", "value"],
        ["frequency", "interval"],
    ],
    "ParkedObstacle": [
        ["distance", "value"],
        ["direction", "value"],
        ["speed", "value"],
    ],
    "ParkedObstacleTwoWays": [
        ["distance", "value"],
        ["frequency", "interval"],
    ],
    "VehicleOpensDoorTwoWays": [
        ["distance", "value"],
        ["frequency", "interval"],
    ],
    "HazardAtSideLane": [
        ["distance", "value"],
        ["speed", "value"],
        ["bicycle_drive_distance", "value"],
        ["bicycle_speed", "value"],
    ],
    "HazardAtSideLaneTwoWays": [
        ["distance", "value"],
        ["frequency", "value"],
        ["bicycle_drive_distance", "value"],
        ["bicycle_speed", "value"],
    ],
    "InvadingTurn": [
        ["distance", "value"],
        ["offset", "value"],
    ],

    # Cut ins
    "HighwayCutIn": [
        ["other_actor_location", "location driving"],
    ],
    "ParkingCutIn": [
        ["direction", "choice"],
    ],
    "StaticCutIn": [
        ["distance", "value"],
        ["direction", "choice"],
    ],

    # Others
    "ControlLoss": [
    ],
    "HardBreakRoute": [
    ],
    "ParkingExit": [
        ["direction", "choice"],
        ["front_vehicle_distance", "value"],
        ["behind_vehicle_distance", "value"],
    ],
    "YieldToEmergencyVehicle": [
        ["distance", "value"],
    ],

    # Special ones
    "BackgroundActivityParametrizer": [
        ["num_front_vehicles", "value"],
        ["num_back_vehicles", "value"],
        ["road_spawn_dist", "value"],
        ["opposite_source_dist", "value"],
        ["opposite_max_actors", "value"],
        ["opposite_spawn_dist", "value"],
        ["opposite_active", "bool"],
        ["junction_source_dist", "value"],
        ["junction_max_actors", "value"],
        ["junction_spawn_dist", "value"],
        ["junction_source_perc", "value"],
    ],
    "PriorityAtJunction": [
    ],
}

<<<<<<< HEAD

=======
>>>>>>> 5eed5946
def show_saved_scenarios(filename, route_id, world):
    def convert_elem_to_location(elem):
        """Convert an ElementTree.Element to a CARLA Location"""
        return carla.Location(float(elem.attrib.get('x')), float(elem.attrib.get('y')), float(elem.attrib.get('z')))

    tree = etree.parse(filename)
    root = tree.getroot()

    found_id = False

    for route in root.iter("route"):
        if route.attrib['id'] != route_id:
            continue

        found_id = True

        for scenario in route.find('scenarios').iter('scenario'):
            name = scenario.attrib.get('name')
            trigger_location = convert_elem_to_location(scenario.find('trigger_point'))
            world.debug.draw_point(trigger_location + carla.Location(z=0.2), size=0.1, color=carla.Color(125, 0, 0))
            world.debug.draw_string(trigger_location + carla.Location(z=0.5), name, True, color=carla.Color(0, 0 , 125), life_time=LIFE_TIME)

    if not found_id:
        print(f"\n\033[91mCouldn't find the id '{route_id} in the given routes file\033[0m")
        return

def get_scenario_type(tmap, world, spectator):
    while True:
        scen_type = input("\033[1m> Specify the scenario type \033[0m")
        if scen_type not in list(SCENARIO_TYPES):
            print(f"\033[1m\033[93mScenario type '{scen_type}' doesn't match any of the know scenarios\033[0m")
        else:
            break

    wp = tmap.get_waypoint(spectator.get_location())
    world.debug.draw_point(wp.transform.location + carla.Location(z=0.2), size=0.1, color=carla.Color(125, 0, 0))
    world.debug.draw_string(wp.transform.location + carla.Location(z=0.5), scen_type, True, color=carla.Color(0, 0 , 125), life_time=LIFE_TIME)
    trigger_point = (
        str(round(wp.transform.location.x, 1)),
        str(round(wp.transform.location.y, 1)),
        str(round(wp.transform.location.z, 1)),
        str(round(wp.transform.rotation.yaw, 1))
    )
    return scen_type, trigger_point

def get_attributes_data(scen_type, trigger_point, tmap, world, spectator):
    attribute_list = SCENARIO_TYPES[scen_type]
    scenario_attributes = [['trigger_point', 'transform', trigger_point]]
    for attribute in attribute_list:
        a_name, a_type = attribute
        if a_type == 'transform':
            a_data = get_transform_data(a_name, scen_type, tmap, world, spectator)
        elif 'location' in a_type:
            a_data = get_location_data(a_name, scen_type, tmap, world, spectator, a_type)
        elif a_type in ('value', 'choice', 'bool'):
            a_data = get_value_data(a_name)
        elif a_type == 'interval':
            a_data = get_interval_data(a_name)
        else:
            raise ValueError("Unknown attribute type")

        if a_data:  # Ignore the attributes that use default values
            scenario_attributes.append([a_name, a_type, a_data])
    return scenario_attributes

def get_transform_data(a_name, scen_type, tmap, world, spectator):
    input(f"\033[1m> Enter the '{a_name}' transform \033[0m")
    wp = tmap.get_waypoint(spectator.get_location())
    world.debug.draw_point(wp.transform.location + carla.Location(z=0.2), size=0.1, color=carla.Color(125, 0, 0))
    world.debug.draw_string(wp.transform.location + carla.Location(z=0.5), scen_type, True, color=carla.Color(0, 0 , 125), life_time=LIFE_TIME)
    return (
        str(round(wp.transform.location.x, 1)),
        str(round(wp.transform.location.y, 1)),
        str(round(wp.transform.location.z, 1)),
        str(round(wp.transform.rotation.yaw, 1))
    )

def get_location_data(a_name, scen_type, tmap, world, spectator, a_type):
    input(f"\033[1m> Enter the '{a_name}' location \033[0m")
    if "sidewalk" in a_type:
        lane_type = carla.LaneType.Sidewalk
    elif "bicycle" in a_type:
        lane_type = carla.LaneType.Biking
    elif "driving" in a_type:
        lane_type = carla.LaneType.Driving
    else:
        lane_type = carla.LaneType.Driving

    wp = tmap.get_waypoint(spectator.get_location(), lane_type=lane_type)
    world.debug.draw_point(wp.transform.location + carla.Location(z=0.2), size=0.1, color=carla.Color(125, 0, 0))
    world.debug.draw_string(wp.transform.location + carla.Location(z=0.5), scen_type, True, color=carla.Color(0, 0 , 125), life_time=LIFE_TIME)

    loc =  (
            str(round(wp.transform.location.x, 1)),
            str(round(wp.transform.location.y, 1)),
            str(round(wp.transform.location.z, 1))
        )

    if "probability" in a_type:
        p = input(f"\033[1m> Enter the '{a_name}' probability \033[0m")
        loc += (p,)
    return loc


def get_value_data(a_name):
    value = input(f"\033[1m> Specify the '{a_name}' value \033[0m")
    return value

def get_interval_data(a_name):
    lower_value = input(f"\033[1m> Specify the '{a_name}' from \033[0m")
    upper_value = input(f"\033[1m> Specify the '{a_name}' from \033[0m{lower_value}\033[1m to \033[0m")
    return (lower_value, upper_value)

def print_scenario_data(scen_type, scen_attributes):
    print_dict = f"\n   scenario_type: {scen_type}\n"
    for print_attribute in scen_attributes:
        print_dict += f"   {print_attribute[0]}: {print_attribute[2]}\n"
    print(print_dict)

def save_scenario(filename, route_id, scenario_type, scenario_attributes):

    while True:
        save = input("\033[1m> Save the scenario? ('Yes' / 'No'): \033[0m")
        if save == "Yes":
            break
        elif save == "No":
            return
        else:
            print(f"\033[1m\033[93mThis is a 'Yes' or 'No' question, try again.\033[0m")

    tree = etree.parse(filename)
    root = tree.getroot()

    scenario_names = {}
    for scen_type in list(SCENARIO_TYPES):
        scenario_names[scen_type] = 1

    found_id = False

    for route in root.iter("route"):
        if route.attrib['id'] != route_id:
            continue

        found_id = True

        scenarios = route.find('scenarios')
        for scenario in scenarios.iter('scenario'):
            scen_type = scenario.attrib['type']
            scenario_names[scen_type] += 1

        number = scenario_names[scenario_type]
        new_scenario = etree.SubElement(scenarios, "scenario")

        new_scenario.set("name", scenario_type + "_" + str(number))
        new_scenario.set("type", scenario_type)

        for a_name, a_type, a_value in scenario_attributes:
            data = etree.SubElement(new_scenario, a_name)
            if a_type == 'transform':
                data.set("x", a_value[0])
                data.set("y", a_value[1])
                data.set("z", a_value[2])
                data.set("yaw", a_value[3])
            elif 'location' in a_type:
                data.set("x", a_value[0])
                data.set("y", a_value[1])
                data.set("z", a_value[2])
                if 'probability' in a_type:
                    data.set("p", a_value[3])
            elif a_type in ('value', 'choice', 'bool'):
                data.set("value", a_value)
            elif a_type == 'interval':
                data.set("from", a_value[0])
                data.set("to", a_value[1])
        break

    if not found_id:
        print(f"\n\033[91mCouldn't find the id '{route_id} in the given routes file\033[0m")
        return

    prettify_and_save_tree(filename, tree)

def prettify_and_save_tree(filename, tree):
    def indent(elem, spaces=3, level=0):
        i = "\n" + level * spaces * " "
        j = "\n" + (level + 1) * spaces * " "
        if len(elem):
            if not elem.text or not elem.text.strip():
                elem.text = j
            if not elem.tail or not elem.tail.strip():
                elem.tail = i
            for subelem in elem:
                indent(subelem, spaces, level+1)
        else:
            if level and (not elem.tail or not elem.tail.strip()):
                elem.tail = i
        return elem

    # Prettify the xml. A bit of automatic indentation, a bit of manual one
    spaces = 3
    indent(tree.getroot(), spaces)
    tree.write(filename)

    with open(filename, 'r') as f:
        data = f.read()
    temp = data.replace("   </", "</")  # The 'indent' function fails for these cases

    weather_spaces = spaces*4*" "
    temp = temp.replace(" cloudiness", "\n" + weather_spaces + "cloudiness")
    temp = temp.replace(" wind_intensity", "\n" + weather_spaces + "wind_intensity")
    new_data = temp.replace(" mie_scattering_scale", "\n" + weather_spaces + "mie_scattering_scale")

    with open(filename, 'w') as f:
        f.write(new_data)

def main():
    argparser = argparse.ArgumentParser(description=__doc__)
    argparser.add_argument('--host', metavar='H', default='localhost', help='IP of the host CARLA Simulator (default: localhost)')
    argparser.add_argument('--port', metavar='P', default=2000, type=int, help='TCP port of CARLA Simulator (default: 2000)')
    argparser.add_argument('-f', '--file', required=True, nargs="+", help='File at which to place the scenarios')
    argparser.add_argument('-s', '--show-only', action='store_true', help='Only shows the route')
    args = argparser.parse_args()

    # Get the client
    client = carla.Client(args.host, args.port)
    client.set_timeout(10.0)

    # # Get the rest
    world = client.get_world()
    spectator = world.get_spectator()
    tmap = world.get_map()

    file_path = args.file[0]
    route_id = args.file[1] if len(args.file) > 1 else 0

    # Get the data already at the file
    show_saved_scenarios(file_path, route_id, world)
    if args.show_only:
        sys.exit(0)

    print(" ------------------------------------------------------------ ")
    print(" |               Use Ctrl+C to stop the script              | ")
    print(" |            Any ongoing scenario will be ignored          | ")
    print(" |                                                          | ")
    print(" |   Transform and location parameters will automatically   | ")
    print(" |     get the closest waypoint to the spectator camera     | ")
    try:
        while True:
            print(" ------------------------------------------------------------ ")

            # Get the scenario type
            scen_type, trigger_point = get_scenario_type(tmap, world, spectator)

            # Get the attributes
            scen_attributes = get_attributes_data(scen_type, trigger_point, tmap, world, spectator)

            # Give feedback to the user
            print_scenario_data(scen_type, scen_attributes)

            # Save the data
            save_scenario(file_path, route_id, scen_type, scen_attributes)

    except KeyboardInterrupt as e:
        print("\n Detected a keyboard interruption, stopping the script ")

if __name__ == '__main__':
    try:
        main()
    except RuntimeError as e:
        print(e)<|MERGE_RESOLUTION|>--- conflicted
+++ resolved
@@ -205,10 +205,6 @@
     ],
 }
 
-<<<<<<< HEAD
-
-=======
->>>>>>> 5eed5946
 def show_saved_scenarios(filename, route_id, world):
     def convert_elem_to_location(elem):
         """Convert an ElementTree.Element to a CARLA Location"""
